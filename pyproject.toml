[project]
name = "nano-aha-moment"
version = "0.1.0"
readme = "README.md"
requires-python = ">=3.10,<3.11"
dependencies = [
    "torch==2.5.1",
    "vllm==0.7.3",
<<<<<<< HEAD
    "datasets",
    "deepspeed",
    "jupyter",
    "ipykernel",
    "ipywidgets",
    "wandb",
    "einops",
    "accelerate",
    "liger-kernel",
=======
    "transformers==4.48.3",
    "accelerate==1.4.0",
    "datasets==3.3.2",
    "deepspeed==0.16.4",
    "wandb==0.19.7",
    "ipykernel==6.29.5",
    "ipywidgets==8.1.5",
    "jupyter==1.1.1",
    "flash-attn @ https://github.com/Dao-AILab/flash-attention/releases/download/v2.7.2.post1/flash_attn-2.7.2.post1+cu12torch2.5cxx11abiFALSE-cp310-cp310-linux_x86_64.whl",
>>>>>>> 28bb50c2
]

# flash-attn related setups
[project.optional-dependencies]
compile = ["flash-attn==2.7.2.post1"]

[tool.uv]
python-preference = "only-managed"
no-build-isolation-package = ["flash-attn"]

[[tool.uv.dependency-metadata]]
name = "flash-attn"
version = "2.7.2.post1"
requires-dist = ["torch", "setuptools"]

[tool.black]
line-length = 119<|MERGE_RESOLUTION|>--- conflicted
+++ resolved
@@ -6,17 +6,6 @@
 dependencies = [
     "torch==2.5.1",
     "vllm==0.7.3",
-<<<<<<< HEAD
-    "datasets",
-    "deepspeed",
-    "jupyter",
-    "ipykernel",
-    "ipywidgets",
-    "wandb",
-    "einops",
-    "accelerate",
-    "liger-kernel",
-=======
     "transformers==4.48.3",
     "accelerate==1.4.0",
     "datasets==3.3.2",
@@ -26,7 +15,7 @@
     "ipywidgets==8.1.5",
     "jupyter==1.1.1",
     "flash-attn @ https://github.com/Dao-AILab/flash-attention/releases/download/v2.7.2.post1/flash_attn-2.7.2.post1+cu12torch2.5cxx11abiFALSE-cp310-cp310-linux_x86_64.whl",
->>>>>>> 28bb50c2
+    "liger-kernel",
 ]
 
 # flash-attn related setups
